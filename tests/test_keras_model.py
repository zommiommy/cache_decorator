from cache_decorator import Cache
from .utils import standard_test
from time import sleep

try:
    import numpy as np
    from tensorflow.keras.models import Model
    from tensorflow.keras.layers import Input, Dense

    def get_model():
        i = h = Input(shape=(2,))
        h = Dense(10, activation="relu")(h)
        o = Dense(1, activation="sigmoid")(h)
        model = Model(i, o)

        model.compile(
            optimizer="nadam",
            loss="binary_crossentropy",
            metrics=["accuracy"],
        )
        return model

    @Cache(
        cache_path="{cache_dir}/keras_model_{_hash}.keras.tar.gz",
        cache_dir="./test_cache",
        log_level="debug",
        backup=False,
    )
    def train(x_train, y_train):
        model = get_model()
<<<<<<< HEAD
        sleep(3)
=======
        model.fit(
            x_train, y_train,
            epochs=100,
            verbose=False
        )
>>>>>>> 8aebb985
        return model

    def test_keras_model():
        x_train = np.random.randint(0, 2, size=(1000, 2))
        y_train = np.array([
            a ^ b
            for a, b in x_train
        ])

        standard_test(train, args=((x_train, y_train),
                      (x_train, y_train), (x_train + 1, y_train), ))

    def test_keras_model_performance():
        x_train = np.random.randint(0, 2, size=(1000, 2))
        y_train = np.array([
            a ^ b
            for a, b in x_train
        ])

        trained_model1 = train(x_train, y_train)

        trained_model2 = train(x_train, y_train)

        assert trained_model1.evaluate(x_train, y_train, verbose=False) == trained_model2.evaluate(
            x_train, y_train, verbose=False)

except ModuleNotFoundError:
    pass<|MERGE_RESOLUTION|>--- conflicted
+++ resolved
@@ -28,15 +28,7 @@
     )
     def train(x_train, y_train):
         model = get_model()
-<<<<<<< HEAD
         sleep(3)
-=======
-        model.fit(
-            x_train, y_train,
-            epochs=100,
-            verbose=False
-        )
->>>>>>> 8aebb985
         return model
 
     def test_keras_model():
